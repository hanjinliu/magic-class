--- conflicted
+++ resolved
@@ -117,13 +117,8 @@
         def f1(self, x: int = 10):
             mock(x=x)
 
-<<<<<<< HEAD
         @impl_preview(f0, text="preview 0")
         @impl_preview(f1, text="preview 1")
-=======
-        @f0.set_preview
-        @f1.set_preview
->>>>>>> 57372b12
         def _preview(self, x):
             mock(x=x, preview=True)
 
@@ -154,15 +149,9 @@
     mock.assert_called_with(x=10)
     assert str(ui.macro[-1]) == "ui.f1(x=10)"
 
-<<<<<<< HEAD
 
 def test_impl_preview_nested():
     from magicclass import impl_preview
-=======
-def test_impl_preview_nested():
-    from magicclass import impl_preview
-
->>>>>>> 57372b12
     mock = MagicMock()
 
     @magicclass
@@ -177,13 +166,8 @@
             def f1(self, x: int = 10):
                 mock(type=type(self), x=x)
 
-<<<<<<< HEAD
         @impl_preview(B.f0, text="preview 0")
         @impl_preview(B.f1, text="preview 1")
-=======
-        @B.f0.set_preview
-        @B.f1.set_preview
->>>>>>> 57372b12
         def _preview(self, x):
             mock(type=type(self), x=x, preview=True)
 
@@ -214,10 +198,6 @@
     mock.assert_called_with(type=type(ui.B), x=10)
     assert str(ui.macro[-1]) == "ui.B.f1(x=10)"
 
-<<<<<<< HEAD
-
-=======
->>>>>>> 57372b12
 def test_impl_preview_using_itself():
     from magicclass import impl_preview
 
@@ -225,11 +205,7 @@
 
     @magicclass
     class A:
-<<<<<<< HEAD
         @impl_preview()
-=======
-        @impl_preview
->>>>>>> 57372b12
         def f(self, i: int):
             mock(i)
 
@@ -249,7 +225,6 @@
     assert str(ui.macro[-1]) == "ui.f(i=0)"
 
 
-<<<<<<< HEAD
 def test_impl_preview_auto_call_and_context():
     from magicclass import impl_preview
 
@@ -296,8 +271,6 @@
     assert ui._result == 1
 
 
-=======
->>>>>>> 57372b12
 def test_confirm():
     from magicclass import confirm
 
