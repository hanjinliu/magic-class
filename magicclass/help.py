--- conflicted
+++ resolved
@@ -2,10 +2,6 @@
 import weakref
 
 from magicgui.widgets import FunctionGui, Image, Widget
-<<<<<<< HEAD
-from magicgui.widgets._function_gui import _docstring_to_html
-=======
->>>>>>> f94e11ea
 
 import qtpy
 from qtpy import QtWidgets as QtW, QtGui
