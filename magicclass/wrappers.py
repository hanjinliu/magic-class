from __future__ import annotations
import inspect
from typing import Any, Callable, Iterable, Union, TYPE_CHECKING, TypeVar, overload
import warnings
from magicgui.widgets import FunctionGui

from .utils import show_messagebox
from .types import Color
from .signature import get_additional_option, upgrade_signature

if TYPE_CHECKING:
    from ._gui import BaseGui

nStrings = Union[str, Iterable[str]]

R = TypeVar("R")
T = TypeVar("T")
F = TypeVar("F", bound=Callable)


def set_options(
    layout: str = "vertical",
    labels: bool = True,
    call_button: bool | str | None = None,
    auto_call: bool = False,
    **options,
) -> Callable[[F], F]:
    """
    Set MagicSignature to functions.

    By decorating a method with this function, ``magicgui`` will create a widget with these
    options. These codes are similar in appearance.

    .. code-block:: python

        # A magicgui way
        @magicgui(a={...})
        def func(a):
            ...

        # A magicclass way
        @magicclass
        class A:
            @set_options(a={...})
            def func(self, a):
                ...

    Parameters
    ----------
    layout : str, default is "vertical"
        The type of layout to use in FunctionGui. Must be one of {'horizontal', 'vertical'}.
    labels : bool, default is True
        Whether labels are shown in the FunctionGui.
    call_button : bool or str, optional
        If ``True``, create an additional button that calls the original
        function when clicked.  If a ``str``, set the button text. If None (the
        default), it defaults to True when ``auto_call`` is False, and False
        otherwise.
    auto_call : bool, optional
        If ``True``, changing any parameter in either the GUI or the widget attributes
        will call the original function with the current settings. by default False
    options : dict
        Parameter options.
    """

    def wrapper(func: F) -> F:
        sig = inspect.signature(func)
        rem = options.keys() - sig.parameters.keys()
        if rem:
            warnings.warn(
                f"Unknown arguments found in set_options of {func.__name__}: {rem}",
                UserWarning,
            )

        upgrade_signature(
            func,
            gui_options=options,
            additional_options={
                "call_button": call_button,
                "layout": layout,
                "labels": labels,
                "auto_call": auto_call,
            },
        )

        return func

    return wrapper


def set_design(
    width: int | None = None,
    height: int | None = None,
    min_width: int | None = None,
    min_height: int | None = None,
    max_width: int | None = None,
    max_height: int | None = None,
    text: str | None = None,
    icon: str | None = None,
    font_size: int | None = None,
    font_family: int | None = None,
    font_color: Color | None = None,
    background_color: Color | None = None,
    visible: bool | None = None,
) -> Callable[[type[T]], type[T]] | Callable[[F], F]:
    """
    Change button/action design by calling setter when the widget is created.

    Parameters
    ----------
    width : int, optional
        Button width. Call ``button.width = width``.
    height : int, optional
        Button height. Call ``button.height = height``.
    min_width : int, optional
        Button minimum width. Call ``button.min_width = min_width``.
    min_height : int, optional
        Button minimum height. Call ``button.min_height = min_height``.
    max_width : int, optional
        Button maximum width. Call ``button.max_width = max_width``.
    max_height : int, optional
        Button maximum height. Call ``button.max_height = max_height``.
    text : str, optional
        Button text. Call ``button.text = text``.
    icon : str, optional
        Path to icon file. ``min_width`` and ``min_height`` will be automatically set to the icon size
        if not given.
    font_size : int, optional
        Font size of the text.
    visible : bool default is True
        Button visibility.
    """
    caller_options = locals()
    caller_options = {k: v for k, v in caller_options.items() if v is not None}

    def wrapper(obj):
        if isinstance(obj, type):
            _post_init = getattr(obj, "__post_init__", lambda self: None)

            def __post_init__(self):
                _post_init(self)
                for k, v in caller_options.items():
                    setattr(self, k, v)

            obj.__post_init__ = __post_init__
        else:
            upgrade_signature(obj, caller_options=caller_options)
        return obj

    return wrapper


def do_not_record(method: F) -> F:
    """Wrapped method will not be recorded in macro."""
    upgrade_signature(method, additional_options={"record": False})
    return method


def bind_key(*key) -> Callable[[F], F]:
    """
    Define a keybinding to a button or an action.
    This function accepts several styles of shortcut expression.

    >>> @bind_key("Ctrl-A")         # napari style
    >>> @bind_key("Ctrl", "A")      # separately
    >>> @bind_key(Key.Ctrl + Key.A) # use Key class
    >>> @bind_key(Key.Ctrl, Key.A)  # use Key class separately

    """
    if isinstance(key[0], tuple):
        key = key[0]

    def wrapper(method: F) -> F:
        upgrade_signature(method, additional_options={"keybinding": key})
        return method

    return wrapper


class Canceled(RuntimeError):
    """Raised when a function is canceled"""


@overload
def confirm(
    *,
    text: str | None,
    condition: Callable[..., bool] | str | None,
    callback: Callable[[str, BaseGui], None] | None = None,
) -> Callable[[F], F]:
    ...


@overload
def confirm(
    f: F,
    *,
    text: str | None,
    condition: Callable[..., bool] | str | None,
    callback: Callable[[str, BaseGui], None] | None = None,
) -> F:
    ...


def confirm(
    f: F | None = None,
    *,
    text: str | None = None,
    condition: Callable[[BaseGui], bool] | str = None,
    callback: Callable[[str, BaseGui], None] | None = None,
):
    """
    Confirm if it is OK to run function in GUI.

    Useful when the function will irreversibly delete or update something in GUI.
    Confirmation will be executed only when function is called in GUI.

    Parameters
    ----------
    text : str, optional
        Confirmation message, such as "Are you sure to run this function?". Format
        string can also be used here, in which case arguments will be passed. For
        instance, to execute confirmation on function ``f(a, b)``, you can use
        format string ``"Running with a = {a} and b = {b}"`` then confirmation
        message will be "Running with a = 1, b = 2" if ``f(1, 2)`` is called.
        By default, message will be "Do you want to run {name}?" where "name" is
        the function name.
    condition : callable or str, optional
        Condition of when confirmation will show up. If callable, it must accept
        ``condition(self)`` and return boolean object. If string, it must be
        evaluable as literal with input arguments as local namespace. For instance,
        function ``f(a, b)`` decorated by ``confirm(condition="a < b + 1")`` will
        evaluate ``a < b + 1`` to check if confirmation is needed. Always true by
        default.
    callback : callable, optional
        Callback function when confirmation is needed. Must take a ``str`` and a
        ``BaseGui`` object as inputs. By default, message box will be shown. Useful
        for testing.
    """
    if condition is None:
        condition = lambda x: True
    if callback is None:
        callback = _default_confirmation

    def _decorator(method: F) -> F:
        _name = method.__name__

        # set text
        if text is None:
            _text = f"Do you want to run {_name}?"
        elif isinstance(text, str):
            _text = text
        else:
            raise TypeError(
                f"The first argument of 'confirm' must be a str but got {type(text)}."
            )
        upgrade_signature(
            method,
            additional_options={
                "confirm": {
                    "text": _text,
                    "condition": condition,
                    "callback": callback,
                }
            },
        )
        return method

    if f is not None:
        return _decorator(f)
    return _decorator


def _default_confirmation(text: str, gui: BaseGui):
    ok = show_messagebox(
        mode="question",
        title="Confirmation",
        text=text,
        parent=gui.native,
    )
    if not ok:
        raise Canceled("Canceled")


def nogui(method: F) -> F:
    """Wrapped method will not be converted into a widget."""
    upgrade_signature(method, additional_options={"gui": False})
    return method


if TYPE_CHECKING:
    from typing import Protocol

    class PreviewFunction(Protocol):
        __name__: str
        __qualname__: str

        def __call__(self, *args, **kwargs):
            ...

        def set_preview(self, f: F) -> F:
            """Set `f` as preview function."""

        def during_preview(self, f: F) -> F:
<<<<<<< HEAD
            """Wrapped function will be used as a context manager during preview."""
=======
            """Set `f` as the context manager during preview."""
>>>>>>> 57372b12


def impl_preview(
    function: Callable | None = None,
    text: str = "Preview",
    auto_call: bool = False,
):
    """
    Implement a preview to a function.

    This decorator is useful for advanced magicgui creation. A "Preview" button
    (if `auto_call=False`) or checkbox (if `auto_call=True`) will be added to
    the widget. It also adds `set_preview` and `during_preview` attributes to
    the function.

    .. code-block:: python

        @impl_preview
        def func(self, path: Path):
            ...

<<<<<<< HEAD
        @impl_preview(func)
=======
        @func.set_preview
>>>>>>> 57372b12
        def _func_prev(self, path: Path):
            # do something as a preview. If `set_preview` is not set, the original
            # function `func` itself will be used as a preview function.

        @func.during_preview
        def _func_during_prev(self, path: Path):
            # do something before preview
            yield
            # do something after preview


    Parameters
    ----------
    function : callable, optional
        To which function previewer will be defined. If not provided, the to-be-
        decorated function itself will be used as the preview function.
    text : str, optional
        Text of the preview button or checkbox.
    auto_call : bool, default is False
        Whether the preview function will be auto-called. If true, a check box will
        appear above the call button, and the preview function is auto-called during
        it is checked.
    """

    def _outer_wrapper(target_func: Callable) -> PreviewFunction:
        def _impl_arg_filter(preview: F, _filter=lambda x: x) -> F:
            def func(*args):
                # find proper parent instance in the case of classes being nested
                from ._gui import BaseGui

                if len(args) > 0 and isinstance(args[0], BaseGui):
                    ins = args[0]
                    prev_ns = preview.__qualname__.split(".")[-2]
                    while ins.__class__.__name__ != prev_ns:
                        ins = ins.__magicclass_parent__
                    args = (ins,) + args[1:]
                # filter input arguments
                return preview(*_filter(args))

            func.__name__ = getattr(preview, "__name__", "")
            func.__qualname__ = getattr(preview, "__qualname__", "")

            return func

        # Create a argument filter for preview or context manager function in the case of
        # arguments not being the same as the original function.
        sig_tgt = inspect.signature(target_func)
        params_tgt = sig_tgt.parameters

        def _get_arg_filter(fn: Callable) -> Callable:
            sig_fn = inspect.signature(fn)
            params_fn = sig_fn.parameters

            less = len(params_tgt) - len(params_fn)
            if less == 0:
                if params_fn.keys() != params_tgt.keys():
                    raise TypeError(
                        f"Arguments mismatch between {sig_fn!r} and {sig_tgt!r}."
                    )
                # If argument names are identical, input arguments don't have to be filtered.
                _filter = lambda a: a

            elif less > 0:
                idx: list[int] = []
                for i, param in enumerate(params_tgt.keys()):
                    if param in params_fn:
                        idx.append(i)
                # If argument names are not identical, input arguments have to be filtered so
                # that arguments match the inputs.
                _filter = lambda _args: (a for i, a in enumerate(_args) if i in idx)

            else:
                raise TypeError(
                    f"Number of arguments of function {fn!r} must be equal"
                    f"or smaller than that of running function {target_func!r}."
                )
            return _filter

        def _set_preview(preview: F) -> F:
            _filter = _get_arg_filter(preview)
            _preview = _impl_arg_filter(preview, _filter)

            if not isinstance(target_func, FunctionGui):
                if old_setting := get_additional_option(target_func, "preview", None):
                    prev_func = old_setting[2]
                    if cnt := getattr(prev_func, "_preview_context", None):
                        _preview._preview_context = cnt
                upgrade_signature(
                    target_func,
                    additional_options={"preview": (text, auto_call, _preview)},
                )
            else:
                raise NotImplementedError
            return preview

        def _during_preview(during: F) -> F:
            _filter = _get_arg_filter(during)
            _during = _impl_arg_filter(during, _filter)

            if not isinstance(target_func, FunctionGui):
                _prev_func = get_additional_option(target_func, "preview")[2]
                _prev_func._preview_context = _during
            else:
                raise NotImplementedError
            return during

        _target_func: PreviewFunction = target_func  # type: ignore

        # add method
        _target_func.set_preview = _set_preview
        _target_func.during_preview = _during_preview

        # Set the original function as the preview by default (imagine previewing the
        # result of Gaussian filter before actually running it).
        _set_preview(_target_func)

        return target_func

    return _outer_wrapper if function is None else _outer_wrapper(function)


def mark_preview(function: Callable, text: str = "Preview") -> Callable[[F], F]:
    """
    Define a preview of a function.
    This decorator is useful for advanced magicgui creation. A "Preview" button
    appears in the bottom of the widget built from the input function and the
    decorated function will be called with the same arguments.
    Following example shows how to define a previewer that prints the content of
    the selected file.
    .. code-block:: python
        def func(self, path: Path):
            ...
        @mark_preview(func)
        def _func_prev(self, path: Path):
            with open(path, mode="r") as f:
                print(f.read())
    Parameters
    ----------
    function : callable
        To which function previewer will be defined.
    text : str, optional
        Text of preview button.
    """

    def _wrapper(preview: F) -> F:
        sig_preview = inspect.signature(preview)
        sig_func = inspect.signature(function)
        params_preview = sig_preview.parameters
        params_func = sig_func.parameters

        less = len(params_func) - len(params_preview)
        if less == 0:
            if params_preview.keys() != params_func.keys():
                raise TypeError(
                    f"Arguments mismatch between {sig_preview!r} and {sig_func!r}."
                )
            # If argument names are identical, input arguments don't have to be filtered.
            _filter = lambda a: a

        elif less > 0:
            idx: list[int] = []
            for i, param in enumerate(params_func.keys()):
                if param in params_preview:
                    idx.append(i)
            # If argument names are not identical, input arguments have to be filtered so
            # that arguments match the inputs.
            _filter = lambda _args: (a for i, a in enumerate(_args) if i in idx)

        else:
            raise TypeError(
                f"Number of arguments of preview function {preview!r} must be equal"
                f"or smaller than that of running function {function!r}."
            )

        def _preview(*args):
            # find proper parent instance in the case of classes being nested
            from ._gui import BaseGui

            if len(args) > 0 and isinstance(args[0], BaseGui):
                ins = args[0]
                prev_ns = preview.__qualname__.split(".")[-2]
                while ins.__class__.__name__ != prev_ns:
                    ins = ins.__magicclass_parent__
                args = (ins,) + args[1:]
            # filter input arguments
            return preview(*_filter(args))

        if not isinstance(function, FunctionGui):
            upgrade_signature(
                function, additional_options={"preview": (text, _preview)}
            )
        else:
            from ._gui._function_gui import append_preview

            append_preview(function, _preview, text=text)
        return preview

    return _wrapper


mark_preview = impl_preview

_Fn = TypeVar("_Fn", bound=Callable[[FunctionGui], Any])


def mark_on_calling(function: Callable) -> Callable[[_Fn], _Fn]:
    def _wrapper(on_calling: _Fn) -> _Fn:
        if opt := get_additional_option(function, "on_calling", None):
            opt.append(on_calling)
        else:
            upgrade_signature(function, additional_options={"on_calling": [on_calling]})
        return on_calling

    return _wrapper


def mark_on_called(function: Callable) -> Callable[[_Fn], _Fn]:
    def _wrapper(on_called: _Fn) -> _Fn:
        if opt := get_additional_option(function, "on_called", None):
            opt.append(on_called)
        else:
            upgrade_signature(function, additional_options={"on_called": [on_called]})
        return on_called

    return _wrapper<|MERGE_RESOLUTION|>--- conflicted
+++ resolved
@@ -302,11 +302,7 @@
             """Set `f` as preview function."""
 
         def during_preview(self, f: F) -> F:
-<<<<<<< HEAD
-            """Wrapped function will be used as a context manager during preview."""
-=======
             """Set `f` as the context manager during preview."""
->>>>>>> 57372b12
 
 
 def impl_preview(
@@ -328,11 +324,7 @@
         def func(self, path: Path):
             ...
 
-<<<<<<< HEAD
         @impl_preview(func)
-=======
-        @func.set_preview
->>>>>>> 57372b12
         def _func_prev(self, path: Path):
             # do something as a preview. If `set_preview` is not set, the original
             # function `func` itself will be used as a preview function.
@@ -454,85 +446,6 @@
     return _outer_wrapper if function is None else _outer_wrapper(function)
 
 
-def mark_preview(function: Callable, text: str = "Preview") -> Callable[[F], F]:
-    """
-    Define a preview of a function.
-    This decorator is useful for advanced magicgui creation. A "Preview" button
-    appears in the bottom of the widget built from the input function and the
-    decorated function will be called with the same arguments.
-    Following example shows how to define a previewer that prints the content of
-    the selected file.
-    .. code-block:: python
-        def func(self, path: Path):
-            ...
-        @mark_preview(func)
-        def _func_prev(self, path: Path):
-            with open(path, mode="r") as f:
-                print(f.read())
-    Parameters
-    ----------
-    function : callable
-        To which function previewer will be defined.
-    text : str, optional
-        Text of preview button.
-    """
-
-    def _wrapper(preview: F) -> F:
-        sig_preview = inspect.signature(preview)
-        sig_func = inspect.signature(function)
-        params_preview = sig_preview.parameters
-        params_func = sig_func.parameters
-
-        less = len(params_func) - len(params_preview)
-        if less == 0:
-            if params_preview.keys() != params_func.keys():
-                raise TypeError(
-                    f"Arguments mismatch between {sig_preview!r} and {sig_func!r}."
-                )
-            # If argument names are identical, input arguments don't have to be filtered.
-            _filter = lambda a: a
-
-        elif less > 0:
-            idx: list[int] = []
-            for i, param in enumerate(params_func.keys()):
-                if param in params_preview:
-                    idx.append(i)
-            # If argument names are not identical, input arguments have to be filtered so
-            # that arguments match the inputs.
-            _filter = lambda _args: (a for i, a in enumerate(_args) if i in idx)
-
-        else:
-            raise TypeError(
-                f"Number of arguments of preview function {preview!r} must be equal"
-                f"or smaller than that of running function {function!r}."
-            )
-
-        def _preview(*args):
-            # find proper parent instance in the case of classes being nested
-            from ._gui import BaseGui
-
-            if len(args) > 0 and isinstance(args[0], BaseGui):
-                ins = args[0]
-                prev_ns = preview.__qualname__.split(".")[-2]
-                while ins.__class__.__name__ != prev_ns:
-                    ins = ins.__magicclass_parent__
-                args = (ins,) + args[1:]
-            # filter input arguments
-            return preview(*_filter(args))
-
-        if not isinstance(function, FunctionGui):
-            upgrade_signature(
-                function, additional_options={"preview": (text, _preview)}
-            )
-        else:
-            from ._gui._function_gui import append_preview
-
-            append_preview(function, _preview, text=text)
-        return preview
-
-    return _wrapper
-
-
 mark_preview = impl_preview
 
 _Fn = TypeVar("_Fn", bound=Callable[[FunctionGui], Any])
